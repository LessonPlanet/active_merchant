require 'test_helper'

class RemoteLitleTest < Test::Unit::TestCase
  def setup
    Base.gateway_mode = :test
    @gateway = LitleGateway.new(fixtures(:litle))
    @credit_card_hash = {
      :first_name => 'John',
      :last_name  => 'Smith',
      :month      => '01',
      :year       => '2012',
      :brand      => 'visa',
      :number     => '4457010000000009',
      :verification_value => '349'
    }

    @options = {
      :order_id=>'1',
      :billing_address=>{
        :name      => 'John Smith',
        :company   => 'testCompany',
        :address1  => '1 Main St.',
        :city      => 'Burlington',
        :state     => 'MA',
        :country   => 'USA',
        :zip       => '01803-3747',
        :phone     => '1234567890'
      }
    }
    @credit_card1 = CreditCard.new(@credit_card_hash)

    @credit_card2 = CreditCard.new(
      :first_name         => "Joe",
      :last_name          => "Green",
      :month              => "06",
      :year               => "2012",
      :brand              => "visa",
      :number             => "4457010100000008",
      :verification_value => "992"
    )
  end

  def test_successful_authorization
    assert response = @gateway.authorize(10010, @credit_card1, @options)
    assert_success response
    assert_equal 'Approved', response.message
  end

  def test_unsuccessful_authorization
    assert response = @gateway.authorize(60060, @credit_card2,
      {
        :order_id=>'6',
        :billing_address=>{
          :name      => 'Joe Green',
          :address1  => '6 Main St.',
          :city      => 'Derry',
          :state     => 'NH',
          :zip       => '03038',
          :country   => 'US'
        },
      }
    )
    assert_failure response
    assert_equal 'Insufficient Funds', response.message
  end

  def test_successful_purchase
    #Litle sale
    assert response = @gateway.purchase(10010, @credit_card1, @options)
    assert_success response
    assert_equal 'Approved', response.message
  end

  def test_unsuccessful_purchase
    assert response = @gateway.purchase(60060, @credit_card2, {
        :order_id=>'6',
        :billing_address=>{
          :name      => 'Joe Green',
          :address1  => '6 Main St.',
          :city      => 'Derry',
          :state     => 'NH',
          :zip       => '03038',
          :country   => 'US'
        },
      }
    )
    assert_failure response
    assert_equal 'Insufficient Funds', response.message
  end

  def test_authorization_capture_credit_void
    #Auth
    assert auth_response = @gateway.authorize(10010, @credit_card1, @options)

    assert_success auth_response
    assert_equal 'Approved', auth_response.message

    #Capture the auth
    assert capture_response = @gateway.capture(10010, auth_response.authorization)
    assert_success capture_response
    assert_equal 'Approved', capture_response.message

    #Credit against the Capture
    capture_litle_txn_id = capture_response.params['litleOnlineResponse']['captureResponse']['litleTxnId']
    assert credit_response = @gateway.credit(10010, capture_litle_txn_id)
    assert_success credit_response
    assert_equal 'Approved', credit_response.message

    #Void that credit
    credit_litle_txn_id = credit_response.params['litleOnlineResponse']['creditResponse']['litleTxnId']
    assert void_response = @gateway.void(credit_litle_txn_id)
    assert_success void_response
    assert_equal 'Approved', void_response.message
  end

  def test_capture_unsuccessful
    assert capture_response = @gateway.capture(10010, 123456789012345360)
    assert_failure capture_response
    assert_equal 'No transaction found with specified litleTxnId', capture_response.message
  end

  def test_credit_unsuccessful
    assert credit_response = @gateway.credit(10010, 123456789012345360)
    assert_failure credit_response
    assert_equal 'No transaction found with specified litleTxnId', credit_response.message
  end

  def test_void_unsuccessful
    assert void_response = @gateway.void(123456789012345360)
    assert_failure void_response
    assert_equal 'No transaction found with specified litleTxnId', void_response.message
  end

  def test_store_successful
    credit_card = CreditCard.new(@credit_card_hash.merge(:number => '4457119922390123'))
    assert store_response = @gateway.store(credit_card, :order_id => '50')

    assert_success store_response
    assert_equal 'Account number was successfully registered', store_response.message
    assert_equal '445711', store_response.params['litleOnlineResponse']['registerTokenResponse']['bin']
    assert_equal 'VI', store_response.params['litleOnlineResponse']['registerTokenResponse']['type'] #type is on Object in 1.8.7 - later versions can use .registerTokenResponse.type
    assert_equal '801', store_response.params['litleOnlineResponse']['registerTokenResponse']['response']
    assert_equal '1111222233330123', store_response.params['litleOnlineResponse']['registerTokenResponse']['litleToken']
  end

  def test_store_unsuccessful
    credit_card = CreditCard.new(@credit_card_hash.merge(:number => '4457119999999999'))
    assert store_response = @gateway.store(credit_card, :order_id => '51')

    assert_failure store_response
    assert_equal 'Credit card number was invalid', store_response.message
    assert_equal '820', store_response.params['litleOnlineResponse']['registerTokenResponse']['response']
  end

  def test_store_and_purchase_with_token_successful
    credit_card = CreditCard.new(@credit_card_hash.merge(:number => '4100280190123000'))
    assert store_response = @gateway.store(credit_card, :order_id => '50')

    assert_success store_response

<<<<<<< HEAD
    token = store_response.params['litleOnlineResponse']['registerTokenResponse']['litleToken']
=======
    token = store_response.authorization
    assert_equal store_response.params['litleOnlineResponse']['registerTokenResponse']['litleToken'], token
>>>>>>> 267e54ef

    assert response = @gateway.purchase(10010, token, :order_id => '12345')
    assert_success response
    assert_equal 'Approved', response.message
  end

end<|MERGE_RESOLUTION|>--- conflicted
+++ resolved
@@ -158,12 +158,8 @@
 
     assert_success store_response
 
-<<<<<<< HEAD
-    token = store_response.params['litleOnlineResponse']['registerTokenResponse']['litleToken']
-=======
     token = store_response.authorization
     assert_equal store_response.params['litleOnlineResponse']['registerTokenResponse']['litleToken'], token
->>>>>>> 267e54ef
 
     assert response = @gateway.purchase(10010, token, :order_id => '12345')
     assert_success response
