--- conflicted
+++ resolved
@@ -164,7 +164,6 @@
 
       def build_authorize_request(money, creditcard_or_token, options)
         hash = create_hash(money, options)
-<<<<<<< HEAD
 
         add_credit_card_or_token_hash(hash, creditcard_or_token)
 
@@ -179,22 +178,6 @@
         hash
       end
 
-=======
-
-        add_credit_card_or_token_hash(hash, creditcard_or_token)
-
-        hash
-      end
-
-      def build_purchase_request(money, creditcard_or_token, options)
-        hash = create_hash(money, options)
-
-        add_credit_card_or_token_hash(hash, creditcard_or_token)
-
-        hash
-      end
-
->>>>>>> 267e54ef
       def add_credit_card_or_token_hash(hash, creditcard_or_token)
         if creditcard_or_token.is_a?(String)
           add_token_hash(hash, creditcard_or_token)
@@ -202,21 +185,12 @@
           add_credit_card_hash(hash, creditcard_or_token)
         end
       end
-<<<<<<< HEAD
 
       def add_token_hash(hash, creditcard_or_token)
         token_info = {
             'litleToken' => creditcard_or_token
         }
 
-=======
-
-      def add_token_hash(hash, creditcard_or_token)
-        token_info = {
-            'litleToken' => creditcard_or_token
-        }
-
->>>>>>> 267e54ef
         hash['token'] = token_info
         hash
       end
